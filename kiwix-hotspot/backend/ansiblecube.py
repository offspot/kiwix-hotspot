# -*- coding: utf-8 -*-
# vim: ai ts=4 sts=4 et sw=4 nu

import os
import json
import tempfile
import posixpath

import yaml

from data import mirror
<<<<<<< HEAD
=======
from backend.catalog import CATALOGS
>>>>>>> d522ea1a
from backend.content import get_content
from backend.catalog import CATALOGS, get_catalogs

ansiblecube_path = "/var/lib/ansible/local"
# update CATALOGS to include our in-qemu local URL
for catalog in CATALOGS:
    catalog.update(
        {"local_url": "file:///home/pi/catalog_{}.yml".format(catalog["name"])}
    )


def run(machine, tags, extra_vars={}, secret_keys=[]):
    """ run ansiblecube in given machine with specified tags and extra-vars """

    # predefined defaults we want to superseed whichever in ansiblecube
    ansible_vars = {
        "mirror": mirror,
        "catalogs": CATALOGS,
        "kernel_version": get_content("raspbian_image").get("kernel_version"),
    }
    ansible_vars.update(extra_vars)

    # save extra_vars to a file on guest
    extra_vars_path = posixpath.join(ansiblecube_path, "extra_vars.json")
    with tempfile.NamedTemporaryFile("w", delete=False) as fp:
        json.dump(ansible_vars, fp, indent=4)
        fp.close()
        machine.put_file(fp.name, extra_vars_path)
        os.unlink(fp.name)

    # prepare ansible command
    ansible_cmd = [
        "/usr/local/bin/ansible-playbook",
        "--inventory hosts",
        "--tags {}".format(",".join(tags)),
        '--extra-vars="@{}"'.format(extra_vars_path),
        "main.yml",
    ]

    # display sent configuration to logger
    machine._logger.std("ansiblecube extra_vars")
    machine._logger.raw_std(
        json.dumps(
            {k: "****" if k in secret_keys else v for k, v in ansible_vars.items()},
            indent=4,
        )
    )

    # review the list of tasks so the logger can  use it to track progression
    tasks_cmd = ansible_cmd[0:1] + ["--list-tasks"] + ansible_cmd[1:]
    machine.exec_cmd(
        'sh -c \'cd {path} && tasks=$({cmd} | paste -sd "^" -) '
        '&& echo "### TASKS ### $tasks"\''.format(
            path=ansiblecube_path, cmd=" ".join(tasks_cmd)
        )
    )

    # run ansible-playbook
    ansible_cmd = ansible_cmd[0:1] + ["-vvv"] + ansible_cmd[1:]  # verbose
    machine.exec_cmd(
        "sudo sh -c 'cd {path} && {cmd}'".format(
            path=ansiblecube_path, cmd=" ".join(ansible_cmd)
        )
    )


def run_for_image(machine, root_partition_size, disk_size):
    """ initial launch of a bare raspbian to create a base (master) image """
    tags = ["master", "rename", "setup"]

    machine.exec_cmd("sudo apt-get update")
    # install ansible dependencies (packages)
    machine.exec_cmd(
        "sudo apt-get install -y " "python-dev libffi-dev libssl-dev git lsb-release"
    )
    # install the latest pip
    machine.exec_cmd("wget https://bootstrap.pypa.io/get-pip.py " "-O /tmp/get-pip.py")
    machine.exec_cmd("sudo python /tmp/get-pip.py")
    # install latest ansible and important python dependencies
    machine.exec_cmd(
        "sudo sudo python -m pip install -U "
        "pip virtualenv jinja2 paramiko pyyaml httplib2 ansible==2.6.6"
    )

    # prepare ansible files
    machine.exec_cmd("sudo mkdir --mode 0755 -p /etc/ansible")
    machine.exec_cmd(
        "sudo cp {path}/hosts /etc/ansible/hosts".format(path=ansiblecube_path)
    )
    machine.exec_cmd("sudo mkdir --mode 0755 -p /etc/ansible/facts.d")

    # default configuration on the master: all contents enabled for setup tag
    extra_vars, _ = build_extra_vars(
        name="default",
        timezone="UTC",
        language="en",
        language_name="English",
        wifi_pwd="",
        edupi=True,
        edupi_resources=None,
        wikifundi_languages=["en", "fr"],
        aflatoun_languages=["en", "fr"],
        kalite_languages=["en", "fr", "es"],
        packages=[],
        admin_account=None,
        root_partition_size=root_partition_size,
        disk_size=disk_size,
    )

    run(machine, tags, extra_vars)


def build_extra_vars(
    name,
    timezone,
    language,
    language_name,
    wifi_pwd,
    edupi,
    edupi_resources,
    wikifundi_languages,
    aflatoun_languages,
    kalite_languages,
    packages,
    admin_account,
    root_partition_size,
    disk_size,
):
    """ extra-vars friendly format of the ansiblecube configuration """

    extra_vars = {
        "root_partition_size": root_partition_size,
        "disk_size": disk_size,
        "project_name": name,
        "timezone": timezone,
        "language": language,
        "language_name": language_name,
        "kalite_languages": kalite_languages,
        "wikifundi_languages": wikifundi_languages,
        "aflatoun_languages": aflatoun_languages,
        "edupi": edupi,
        "edupi_has_resources": bool(edupi_resources),
        "packages": packages,
        "custom_branding_path": "/tmp",
        "admin_account": "admin",
        "admin_password": "admin-password",
    }

    if wifi_pwd:
        extra_vars.update({"wpa_pass": wifi_pwd})

    if admin_account is not None:
        extra_vars.update(
            {
                "admin_account": admin_account["login"],
                "admin_password": admin_account["pwd"],
            }
        )
        secret_keys = ["admin_account", "admin_password"]
    else:
        secret_keys = []

    return extra_vars, secret_keys


def run_phase_one(machine, extra_vars, secret_keys, logo=None, favicon=None, css=None):
    """ run ansiblecube in machine to configure requested softwares """

    tags = ["resize", "rename", "reconfigure"]

    # copy branding files if set
    branding = {"favicon.png": favicon, "header-logo.png": logo, "style.css": css}

    has_custom_branding = False
    for fname, item in [(k, v) for k, v in branding.items() if v is not None]:
        has_custom_branding = True
        machine.put_file(item, "/tmp/{}".format(fname))

    extra_vars.update({"has_custom_branding": has_custom_branding})

    # save YAML catalogs into local files inside VM for use by ideascube
    for index, catalog in enumerate(CATALOGS):
        with tempfile.NamedTemporaryFile(suffix=".yml") as fd:
            yaml.safe_dump(
                get_catalogs(machine._logger)[index],
                fd,
                default_flow_style=False,
                allow_unicode=True,
                encoding="utf-8",
            )
            machine.put_file(fd.name, catalog["local_url"].replace("file://", ""))

    run(machine, tags, extra_vars, secret_keys)


def run_phase_two(machine, extra_vars, secret_keys):
    """ run ansiblecube to complete config now that content is in data part """

    tags = ["move-content", "seal"]

    run(machine, tags, extra_vars, secret_keys)<|MERGE_RESOLUTION|>--- conflicted
+++ resolved
@@ -9,10 +9,6 @@
 import yaml
 
 from data import mirror
-<<<<<<< HEAD
-=======
-from backend.catalog import CATALOGS
->>>>>>> d522ea1a
 from backend.content import get_content
 from backend.catalog import CATALOGS, get_catalogs
 
