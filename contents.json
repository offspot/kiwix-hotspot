--- conflicted
+++ resolved
@@ -127,11 +127,7 @@
     "africatik_all": {
         "url": "{mirror}/other/africatik/africatik-1.0.zip",
         "name": "africatik-1.0.zip",
-<<<<<<< HEAD
-        "folder_name": "africatik",
-=======
         "folder_name": null,
->>>>>>> af21e268
         "checksum": "4a34f8ef7c06f30e43e2081396bef1c85e2b58747fac7933a197c820fb5662b1",
         "archive_size": 2743580745,
         "expanded_size": 2743697408
