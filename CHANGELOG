--- conflicted
+++ resolved
@@ -1,4 +1,3 @@
-<<<<<<< HEAD
 2.0a
 * Added Online FAQ
 * Fixed Ctrl^C handling
@@ -48,10 +47,7 @@
 
 CURRENT
 * Presets in the repo for common images
-=======
-CURRENT
 * FIXED: language and timezone not set on external JSON config import
->>>>>>> 124d575c
 
 1.0
 * FIXED: using a free-only catalog
